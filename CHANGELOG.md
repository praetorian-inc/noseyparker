# Nosey Parker Changelog

This is the changelog for [Nosey Parker](https://github.com/praetorian-inc/noseyparker).
All notable changes to the project will be documented in this file.

The format is based on [Keep a Changelog](https://keepachangelog.com/en/1.0.0/), and this project aspires to use [Semantic Versioning](https://semver.org/spec/v2.0.0.html).


## Unreleased

### Additions
- A new `--ignore-certs` command-line option has been added to the `scan` and `github` commands.
  This option causes TLS certificate validation to be skipped ([#125](https://github.com/praetorian-inc/noseyparker/pull/125); thank you @seqre!).

<<<<<<< HEAD
- Allow ignoring validation of TLS certificates with new `--ignore-certs` flag ([#125](https://github.com/praetorian-inc/noseyparker/pull/125); thank you @seqre!)
- The `scan` and `github` commands now support the `--all_organizations` flag.
  When supplied along with a custom GitHub API URL, Nosey Parker will scan the provided GitHub instance for all organizations to be further enumerated for additional repositories.
  ([#126](https://github.com/praetorian-inc/noseyparker/pull/126); thank you @seqre!)
=======
>>>>>>> 95c4f07a
- New rules have been added (thank you @gemesa!):

  - Adafruit IO Key ([#114](https://github.com/praetorian-inc/noseyparker/pull/114))
  - Blynk Device Access Token ([#117](https://github.com/praetorian-inc/noseyparker/pull/117))
  - Blynk Organization Access Token (URL first) ([#117](https://github.com/praetorian-inc/noseyparker/pull/117))
  - Blynk Organization Access Token (URL last) ([#117](https://github.com/praetorian-inc/noseyparker/pull/117))
  - Blynk Organization Client ID (URL first) ([#117](https://github.com/praetorian-inc/noseyparker/pull/117))
  - Blynk Organization Client ID (URL last) ([#117](https://github.com/praetorian-inc/noseyparker/pull/117))
  - Blynk Organization Client Secret (URL first) ([#117](https://github.com/praetorian-inc/noseyparker/pull/117))
  - Blynk Organization Client Secret (URL last) ([#117](https://github.com/praetorian-inc/noseyparker/pull/117))
  - Docker Hub Personal Access Token ([#108](https://github.com/praetorian-inc/noseyparker/pull/108))
  - Doppler CLI Token ([#111](https://github.com/praetorian-inc/noseyparker/pull/111))
  - Doppler Personal Token ([#111](https://github.com/praetorian-inc/noseyparker/pull/111))
  - Doppler Service Token ([#111](https://github.com/praetorian-inc/noseyparker/pull/111))
  - Doppler Service Account Token ([#111](https://github.com/praetorian-inc/noseyparker/pull/111))
  - Doppler SCIM Token ([#111](https://github.com/praetorian-inc/noseyparker/pull/111))
  - Doppler Audit Token ([#111](https://github.com/praetorian-inc/noseyparker/pull/111))
  - Dropbox Access Token ([#106](https://github.com/praetorian-inc/noseyparker/pull/106))
  - particle.io Access Token (URL first) ([#113](https://github.com/praetorian-inc/noseyparker/pull/113))
  - particle.io Access Token (URL last) ([#113](https://github.com/praetorian-inc/noseyparker/pull/113))
  - ThingsBoard Access Token ([#112](https://github.com/praetorian-inc/noseyparker/pull/112))
  - ThingsBoard Provision Device Key ([#112](https://github.com/praetorian-inc/noseyparker/pull/112))
  - ThingsBoard Provision Device Secret ([#112](https://github.com/praetorian-inc/noseyparker/pull/112))
  - TrueNAS API Key (WebSocket) ([#110](https://github.com/praetorian-inc/noseyparker/pull/110))
  - TrueNAS API Key (REST API) ([#110](https://github.com/praetorian-inc/noseyparker/pull/110))
  - WireGuard Private Key ([#104](https://github.com/praetorian-inc/noseyparker/pull/104))
  - WireGuard Preshared Key ([#104](https://github.com/praetorian-inc/noseyparker/pull/104))

- A new `generate` command has been added, which generates various assets that are included in prebuilt releases:

  - Shell completion scripts via `generate shell-completions`
  - A JSON Schema for the `report -f json` output via `generate json-schema` ((#128)[https://github.com/praetorian-inc/noseyparker/issues/128])
  - Manpages via `generate manpages` ((#88)[https://github.com/praetorian-inc/noseyparker/issues/88])

### Fixes
- Several rules have been fixed that in certain circumstances would fail to match and produce a runtime error message:

  - Google API Key
  - ODBC Connection String
  - Sauce Token

- The `netrc Credentials` rule has been modified to avoid a runtime message about an empty capture group.

- The `JSON Web Token (base64url-encoded)` rule has been improved to reduce false positives.
  Thank you @saullocarvalho for the bug report!

### Changes
- The minimum supported Rust version has been changed from 1.70 to 1.76.

- The data model and datastore have been significantly overhauled:

  - The rules used during scanning are now explicitly recorded in the datastore.
    Each rule is additionally accompanied by a content-based identifier that uniquely identifies the rule based on its pattern.

  - Each match is now associated with the rule that produced it, rather than just the rule's name (which can change as rules are modified).

  - Each match is now assigned a unique content-based identifier.

  - Findings (i.e., groups of matches with the same capture groups, produced by the same rule) are now represented explicitly in the datastore.
    Each finding is assigned a unique content-based identifier.

  - Now, each time a rule matches, a single match object is produced.
    Each match in the datastore is now associated with an array of capture groups.
    Previously, a rule whose pattern had multiple capture groups would produce one match object for each group, with each one being associated with a single capture group.

  - Provenance metadata for blobs is recorded in a much simpler way than before.
    The new representation explicitly records file and git-based provenance, but also adds explicit support for _extensible_ provenance.
    This change will make it possible in the future to have Nosey Parker scan and usefully report blobs produced by custom input data enumerators (e.g., a Python script that lists files from the Common Crawl WARC files).

  - Scores are now associated with matches instead of findings.

  - Comments can now be associated with both matches and findings, instead of just findings.

- The JSON and JSONL report formats have changed.
  These will stabilize in a future release ([#101](https://github.com/praetorian-inc/noseyparker/issues/101)).

  - The `matching_input` field for matches has been removed and replaced with a new `groups` field, which contains an array of base64-encoded bytestrings.

  - Each match now includes additional `rule_text_id`, `rule_structural_id`, and `structural_id` fields.

  - The `provenance` field of each match is now slightly different.

- Schema migration of older Nosey Parker datastores is no longer performed.
  Previously, this would automatically and silently be done when opening a datastore from an older version.
  Explicit support for datastore migration may be added back in a future release.

- The `shell-completions` command has been moved from the top level to a subcommand of `generate`.


## [v0.16.0](https://github.com/praetorian-inc/noseyparker/releases/v0.16.0) (2023-12-06)

### Additions
- The `scan` command now supports a new `--copy-blobs={all,matching,none}` parameter.
  When specified as `matching`, a copy of each encountered blob that has matches will be saved to the datastore's `blobs` directory.
  When specified as `all`, a copy of _each_ encountered blob will be saved.
  The default value is `none`.
  This mechanism exists to aid in ad-hoc downstream investigation.
  Copied blobs are not used elsewhere in Nosey Parker at this point.

- A new advanced global command-line parameter has been exposed:

  - `--sqlite-cache-size=SIZE` to control the `pragma cache_size` value used in sqlite database connections

- The datastore now contains two additional tables for to represent freeform comments and accept/reject status associated with findings.
  These additional tables are not currently populated in the open-source version of Nosey Parker.
  The `report` command now emits finding status and comment if populated.
  **Note: the datastore format is not settled and is subject to change.**

- A new "ruleset" mechanism has been added.
  A ruleset is a named collection of rules that can be selected as a group.
  The new `--ruleset=NAME` parameter to `scan` can be used to enable alternative rulesets.
  Three built-in rulesets are provided (`default`, `np.assets` and `np.hashes`); the special ruleset name `all` enables all known rules.
  See the built-in rulesets at `crates/noseyparker/data/default/builtin/rulesets` for an example for writing your own.

- The default collection of rules has been pruned down to further emphasize signal-to-noise.
  Only rules that detect secret things are included in the default collection.
  Rules that detect other things, such as cloud assets, application IDs, or public keys, are not included in this set.
  Instead, those are in the `np.assets` ruleset, which is not enabled by default.
  No rules have been removed from Nosey Parker; rather, the defaults have been adjusted to support the most common use case (secrets detection).

- Additional checks have been added to the `rules check` command:

  - Each regex rule must have at least one capture group
  - Each ruleset must have a globally-unique ID
  - A ruleset's included rules must resolve to actual rules
  - A ruleset should not include duplicate rules

- A new `rules list` command is available, which lists available rules and rulesets.
  This command can emit its output in human-oriented format or in JSON format.

- New rules have been added:

  - Dependency-Track API Key (Thank you @tpat13!)
  - Password Hash (sha256crypt)
  - Password Hash (sha512crypt)
  - Password Hash (Cisco IOS PBKDF2 with SHA256)
  - React App Username
  - React App Password

- A new global `--quiet` / `-q` option has been added, which suppresses non-error feedback messages and disables progress bars ([#97](https://github.com/praetorian-inc/noseyparker/issues/97)).

### Fixes
- Command-line parameters that can meaningfully accept negative numbers can now be specified without having to use `--PARAMETER=NEGATIVE_VALUE` syntax; a space can now separate the paraemter and the value.

- Fixed three rules that were missing capture groups:

  - Age Recipient (X25519 public key)
  - Age Identity (X22519 secret key)
  - crates.io API Key

  Due to nuanced details of how scanning is performed, rules without capture groups will never produce reported matches.
  An additional check was added to the `rules check` command and a couple assertions were added that should help prevent this type of error in the future.

- Fixed several rules:

  - Amazon MWS Auth Token: the capture group was smaller than it should have been
  - Microsoft Teams Webhook: changed 3 capture groups to 1; full URL is now included
  - Slack Webhook: full URL is now included

- The LICENSE, README.md, and CHANGELOG.md files are now included in prebuilt binary releases.

- ANSI formatting sequences are now no longer included by default by the `report` command when the output is redirected to a file using the `-o`/`--outfile` parameter ([#55](https://github.com/praetorian-inc/noseyparker/issues/55)).

- The `scan` command should no longer emit warnings like `Failed to decode entry in tree`.
  These warnings were due to a bug in the Git object parsing code in the `gix` dependency, which was fixed upstream.

### Changes
- The `rules check` command invocation now behaves differently.
  It now no longer requires input paths to be specified.
  It will check the built-in rules for problems, and if additional paths are specified, will check those rules as well.
  This change was made so that the `scan`, `rules check`, and `rules list` invocations have consistent interfaces.

- The default path-based ignore rules in Nosey Parker now ignore `packed-refs` files from Git repositories.

- Several rules have been changed:

  - The `Slack` rule (id `np.slack.1`) has been removed, as it was redundant with `Slack Token`.
  - `Slack Token` has been split into `Slack Bot Token`, `Slack Legacy Bot Token`, `Slack User Token`, and `Slack App Token`.
  - `CodeClimate` was enhanced to detect additional cases and was renamed to `CodeClimate Reporter ID`.
  - `md5crypt Hash` (id `np.md5.1`) has been renamed to `Password Hash (md5crypt)` and re-identified as `np.pwhash.1`.
  - `bcrypt Hash` (id `np.bcrypt.1`) has been renamed to `Password Hash (bcrypt)` and re-identified as `np.pwhash.2`.

- Log messages are written to stderr instead of stdout ([#97](https://github.com/praetorian-inc/noseyparker/issues/97)).


## [v0.15.0](https://github.com/praetorian-inc/noseyparker/releases/v0.15.0) (2023-10-12)

### Additions
- A default value (`datastore.np`) is now set for commands that take a datastore parameter ([#74](https://github.com/praetorian-inc/noseyparker/issues/74)).
  This makes simpler `noseyparker` command-line invocations possible.

- A new `shell-completions` command has been added, which generates shell-specific completion scripts for zsh, bash, fish, powershell, and elvish ([#76](https://github.com/praetorian-inc/noseyparker/pull/76)).
  These generated completion scripts make discovery of Nosey Parker's command-line API simpler.
  Thank you @Coruscant11!

- The `report` command supports a new `--max-matches=N` parameter to control the maximum number of matches that will be output for any single finding ([#75](https://github.com/praetorian-inc/noseyparker/issues/75)).
  A negative number means "no limit".

- The `scan` command now supports a new `--git-history={full,none}` parameter to control whether encountered Git history will be scanned.
  This defaults to `full`, but specifying a value of `none` will cause Git history to be ignored.

- New rules have been added:

  - Mapbox Temporary Access Token
  - Salesforce Access Token

- A new `disable_tracing` Cargo feature has been added, which disables `trace`-level logging and tracing messages.
  This feature is also aliased by a new `release` feature, which is enabled in prebuilt releases.

- The `NP_LOG` environment variable is inspected at runtime to allow find-grain control over Nosey Parker's diagnostic output.
  The syntax of this variable are defined by the [`tracing-subscriber`](https://docs.rs/tracing-subscriber/latest/tracing_subscriber/filter/struct.EnvFilter.html) Rust crate.

### Changes
- All the output formats for the `report` command now respect the new `--max-matches=N` parameter.
  Previously, the output formats other than `human` would run without limit (i.e., as though `--max-matches=-1` had been specified).

- The release process is now codified in a shell script: `scripts/create-release.zsh`.
  This emits a release tree at `release` in the top-level of the repository, which includes the prebuilt binary as well as shell completions ([#80](https://github.com/praetorian-inc/noseyparker/issues/80)).

- The `report` command has improved performance when using JSON output format.
  Previously, the entire JSON output document needed to be accumulated in memory and then written in one step at the end.
  Now, the JSON output document is written in a streaming fashion, one finding at a time.

- `mimalloc` is now used as the global allocator ([#81](https://github.com/praetorian-inc/noseyparker/issues/81)).
  This reduces peak resident memory when scanning large inputs with a high degree of parallelism.

### Fixes
- Fixed a bug in the `report` command when `--format=sarif` is used which caused some metadata to be unintentionally omitted from the output.


## [v0.14.0](https://github.com/praetorian-inc/noseyparker/releases/v0.14.0) (2023-08-17)

A [prebuilt multiplatform Docker image](https://github.com/praetorian-inc/noseyparker/pkgs/container/noseyparker/119700654?tag=v0.14.0) for this release is available for x86_64 and ARM64 architectures:
```
docker pull ghcr.io/praetorian-inc/noseyparker:v0.14.0
```

### Additions
- Running `noseyparker --version` now emits many compile-time details about the build, which can be useful for troubleshooting ([#48](https://github.com/praetorian-inc/noseyparker/issues/48)).

- The `github` and `scan` commands now support accessing GitHub Enterprise Server instances using the new `--github-api-url URL` parameter ([#53](https://github.com/praetorian-inc/noseyparker/pull/53)—thank you @AdnaneKhan!).

- New rules have been added:

  - Amazon Resource Name
  - AWS S3 Bucket (subdomain style)
  - AWS S3 Bucket (path style)
  - Google Cloud Storage Bucket (subdomain style)
  - Google Cloud Storage Bucket (path style)
  - HuggingFace User Access Token ([#54](https://github.com/praetorian-inc/noseyparker/pull/54)—thank you @AdnaneKhan!)

- Rules are now required to have a globally-unique identifier ([#62](https://github.com/praetorian-inc/noseyparker/pull/62))

- Two new advanced global command-line parameters have been exposed:

  - `--rlimit-nofile LIMIT` to control the maximum number of open file descriptors
  - `--enable-backtraces BOOL` to control whether backtraces are printed upon panic

- The snippet length for matches found by the `scan` command can now be controlled with the new `--snippet-length BYTES` parameter.

- The Git repository cloning behavior in the `scan` command can now be controlled with the new `--git-clone-mode {mirror,bare}` parameter.

- The `scan` command now collects additional metadata about blobs.
  This metadata includes size in bytes and guessed mime type based on filename extension.
  Optionally, if the non-default `libmagic` Cargo feature is enabled, the mime type and charset are guessed by passing the content of the blob through `libmagic` (the guts of the `file` command-line program).

  By default, all this additional metadata is recorded into the datastore for each blob in which matches are found.
  This can be more precisely controlled using the new `--blob-metadata={all,matching,none}` parameter.

  This newly-collected metadata is included in output of the `report` command.

- The `scan` command now collects additional metadata about blobs found within Git repositories.
  Specifically, for each blob found in Git repository history, the set of commits where it was introduced and the accompanying pathname for the blob is collected ([#16](https://github.com/praetorian-inc/noseyparker/issues/16)).
  This is enabled by default, but can be controlled using the new `--git-blob-provenance={first-seen,minimal}` parameter.

  This newly-collected metadata is included in output of the `report` command.

### Changes
- The datastore schema has been changed in an incompatible way such that migrating existing datastores to the new version is not possible.
  This was necessary to support the significantly increased metadata that is now collected when scanning.
  Datastores from earlier releases of Nosey Parker cannot be used with this release; instead, the inputs will have to be rescanned with a new datastore.

- The JSON and JSONL output formats for the `report` command have changed slightly.
  In particular, the `.matches[].provenance` field is now an array of objects instead of a single object, making it possible to handle situations where a blob is discovered multiple ways.
  The `provenenance` objects have some renamed fields, and contain significantly more metadata than before.


- Existing rules were modified to reduce both false positives and false negatives:

  - Generic Password (double quoted)
  - Generic Password (single quoted)

- The default size of match snippets has been increased from 128 bytes before and after to 256.
  This typically gives 4-7 lines of context before and after each match.

- When a Git repository is cloned, the default behavior is to match `git clone --bare` instead of `git clone --mirror`.
  This new default behavior results in cloning potentially less content, but avoids cloning content from forks from repositories hosted on GitHub.

- The command-line help has been refined for clarity.

- Scanning performance has been improved on particular workloads by as much as 2x by recording matches to the datastore in larger batches.
  This is particularly relevant to heavy multithreaded scanning workloads where the inputs have many matches.

### Fixes
- Python is no longer required as a build-time dependency for `vectorscan-sys`.

- A typo was fixed in the Okta API Key rule that caused it to truncate the secret.

- The `scan` command now correctly reports the number of newly-seen matches when reusing an existing datastore.


## [v0.13.0](https://github.com/praetorian-inc/noseyparker/releases/v0.13.0) (2023-04-24)

A [prebuilt multiplatform Docker image](https://github.com/praetorian-inc/noseyparker/pkgs/container/noseyparker/88043263?tag=v0.13.0) for this release is available for x86_64 and ARM64 architectures:
```
docker pull ghcr.io/praetorian-inc/noseyparker:v0.13.0
```

### Changes
- Nosey Parker now statically links against a bundled version of [Vectorscan](https://github.com/Vectorcamp/vectorscan) for regular expression matching instead of [Hyperscan](https://github.com/intel/hyperscan) ([#5](https://github.com/praetorian-inc/noseyparker/issues/5)).
  This makes building from source simpler, particularly for ARM-based platforms.
  This also simplifies distribution, as a precompiled `noseyparker` binary now has no runtime library dependencies on non-default libraries.

- Several existing rules were modified to reduce false positives and false negatives:

  - Generic API Key
  - Telegram Bot Token

### Additions
- New rules have been added:

  - Generic Username and Password (quoted)
  - Generic Username and Password (unquoted)
  - Generic Password (double quoted)
  - Generic Password (single quoted)
  - Grafana API Token
  - Grafana Cloud API Token
  - Grafana Service Account Token
  - Postman API Key

- References have been added for several rules:

  - Twilio API Key
  - Dynatrace Token

### Fixes
- The Docker image now has the `git` binary installed. Previously this was missing, causing the `scan` command to fail when the `--git-url`, `--github-user`, or `--github-organization` input specifiers were used ([#38](https://github.com/praetorian-inc/noseyparker/issues/38)).


## [v0.12.0](https://github.com/praetorian-inc/noseyparker/releases/v0.12.0) (2023-03-02)

A [prebuilt Docker image](https://github.com/praetorian-inc/noseyparker/pkgs/container/noseyparker/74541424?tag=v0.12.0) for this release is available for x86_64 architectures:
```
docker pull ghcr.io/praetorian-inc/noseyparker:v0.12.0
```

### Additions
- The `scan` command can now be given Git https URLs, GitHub usernames, and GitHub organization names as inputs, and will enumerate, clone, and scan as appropriate ([#14](https://github.com/praetorian-inc/noseyparker/issues/14)).

- Nosey Parker now has rudimentary support for enumerating repositories from GitHub users and organizations ([#15](https://github.com/praetorian-inc/noseyparker/issues/15)).
  The new `github repos list` command uses the GitHub REST API to enumerate repositories belonging to one or more users or organizations.
  An optional GitHub Personal Access Token can be provided via the `NP_GITHUB_TOKEN` environment variable.

- Nosey Parker now has an optional `rule_profiling` crate feature that causes performance-related statistics to be collected and reported when scanning.
  This feature imposes some performance cost and is only useful to rule authors, and so is disabled by default.

- Many new rules have been added:

  - Adobe OAuth Client Secret
  - Age Identity (X22519 secret key)
  - Age Recipient (X25519 public key)
  - crates.io API Key
  - DigitalOcean Application Access Token
  - DigitalOcean Personal Access Token
  - DigitalOcean Refresh Token
  - Figma Personal Access Token
  - GitLab Personal Access Token
  - GitLab Pipeline Trigger Token
  - GitLab Runner Registration Token
  - Google OAuth Client Secret (prefixed)
  - New Relic API Service Key
  - New Relic Admin API Key
  - New Relic Insights Insert Key
  - New Relic Insights Query Key
  - New Relic License Key
  - New Relic License Key (non-suffixed)
  - New Relic Pixie API Key
  - New Relic Pixie Deploy Key
  - New Relic REST API Key
  - NPM Access Token (fine-grained)
  - OpenAI API Key
  - Segment Public API Token
  - Shopify Access Token (Custom App)
  - Shopify Access Token (Legacy Private App)
  - Shopify Access Token (Public App)
  - Shopify App Secret
  - Shopify Domain
  - RubyGems API Key
  - Telegram Bot Token

  These rules match token formats that are well-specified fixed-length strings with notable prefixes or suffixes, and so should produce very few false positives.

- Several existing rules were modified to improve signal-to-noise:

  - Azure Connection String
  - Credentials in ODBC Connection String
  - PyPI Upload Token

- The `report` command now offers rudimentary SARIF support ([#4](https://github.com/praetorian-inc/noseyparker/issues/4)).
  Thank you @Coruscant11!

### Changes
- Several default rules have been revised to improve performance of the matching engine and to produce fewer false positives.
  In particular, several rules previously had avoided using a trailing `\b` anchor after secret content which could include a literal `-` character, due to a matching discrepancy between Hyperscan and Rust's `regex` library.
  These have been revised to use a more complicated but functional anchoring pattern.

- The `JSON Web Token (base64url-encoded)` rule has been changed to only produce a single match group instead of three.

- The `Google Client Secret` rule has been improved to detect additional occurrences and has been renamed to `Google OAuth Client Secret`.

- Blobs are now deduplicated at enumeration time when first enumerating a Git repository, rather than only at scan time. This results in more accurate progress bars.

- When scanning, Git repositories are now opened twice: once at input enumeration time, and once at scanning time.
  This drastically reduces the amount of memory required to scan a large number of Git repositories.

### Fixes
- When scanning, the datastore is now explicitly excluded from filesystem enumeration.
  This ensures that files used internally for Nosey Parker's operation are not inadvertently scanned ([#32](https://github.com/praetorian-inc/noseyparker/issues/32)).


## [v0.11.0](https://github.com/praetorian-inc/noseyparker/releases/v0.11.0) (2022-12-30)

This is the first released version of Nosey Parker.
Its `scan`, `summarize`, and `report` commands are functional.
It is able to scan files, directories, and the complete history of Git repositories at several hundred megabytes per second per core.
It comes with 58 rules.

A [prebuilt Docker image](https://github.com/praetorian-inc/noseyparker/pkgs/container/noseyparker/61045424?tag=v0.11.0) for this release is available for x86_64 architectures:
```shell
docker pull ghcr.io/praetorian-inc/noseyparker:v0.11.0
```<|MERGE_RESOLUTION|>--- conflicted
+++ resolved
@@ -12,13 +12,12 @@
 - A new `--ignore-certs` command-line option has been added to the `scan` and `github` commands.
   This option causes TLS certificate validation to be skipped ([#125](https://github.com/praetorian-inc/noseyparker/pull/125); thank you @seqre!).
 
-<<<<<<< HEAD
 - Allow ignoring validation of TLS certificates with new `--ignore-certs` flag ([#125](https://github.com/praetorian-inc/noseyparker/pull/125); thank you @seqre!)
+
 - The `scan` and `github` commands now support the `--all_organizations` flag.
   When supplied along with a custom GitHub API URL, Nosey Parker will scan the provided GitHub instance for all organizations to be further enumerated for additional repositories.
   ([#126](https://github.com/praetorian-inc/noseyparker/pull/126); thank you @seqre!)
-=======
->>>>>>> 95c4f07a
+
 - New rules have been added (thank you @gemesa!):
 
   - Adafruit IO Key ([#114](https://github.com/praetorian-inc/noseyparker/pull/114))
